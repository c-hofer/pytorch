#pragma once

#include "ATen/core/ATenGeneral.h"
#include "ATen/core/Allocator.h"
#include "ATen/core/Deprecated.h"
#include "ATen/core/Generator.h"
#include "ATen/core/Layout.h"
#include "ATen/core/Scalar.h"
#include "ATen/core/ScalarType.h"
#include "ATen/core/SparseTensorRef.h"
#include "ATen/core/ArrayRef.h"
#include "ATen/core/Half.h"
#include "ATen/core/TensorTypeIdRegistration.h"
#include "ATen/core/Reduction.h"
#include "ATen/core/TensorOptions.h"

#include "c10/util/Optional.h"

#include <array>
#include <cstddef>
#include <functional>
#include <limits>
#include <memory>

// To solve the conflict of s_addr in inaddr.h
#ifdef _MSC_VER
#ifdef s_addr
#undef s_addr
#endif
#endif

namespace at {

class Context;
struct Allocator;
struct Generator;
struct Storage;
class Tensor;

static inline void noop_deleter(void*) {}

enum class TypeID {
  CPUByte,
  CPUChar,
  CPUDouble,
  CPUFloat,
  CPUInt,
  CPULong,
  CPUShort,
  CPUHalf,
  SparseCPUByte,
  SparseCPUChar,
  SparseCPUDouble,
  SparseCPUFloat,
  SparseCPUInt,
  SparseCPULong,
  SparseCPUShort,
  CUDAByte,
  CUDAChar,
  CUDADouble,
  CUDAFloat,
  CUDAInt,
  CUDALong,
  CUDAShort,
  CUDAHalf,
  SparseCUDAByte,
  SparseCUDAChar,
  SparseCUDADouble,
  SparseCUDAFloat,
  SparseCUDAInt,
  SparseCUDALong,
  SparseCUDAShort,
  CPUComplexFloat,
  CPUComplexDouble,
  CUDAComplexFloat,
  CUDAComplexDouble,
  Undefined,
  NumOptions
};

struct CAFFE2_API Type {
  explicit Type(TensorTypeId type_id, bool is_variable, bool is_undefined)
      : type_id_(type_id), is_variable_(is_variable), is_undefined_(is_undefined) {}

  virtual ~Type() {}
  virtual ScalarType scalarType() const = 0;
  virtual caffe2::TypeMeta typeMeta() const = 0;
  virtual Backend backend() const = 0;
  Layout layout() const noexcept { return layout_from_backend(backend()); }
  virtual bool is_cuda() const = 0;
  virtual bool is_sparse() const = 0;
  virtual bool is_distributed() const = 0;
  bool is_variable() const noexcept { return is_variable_; }
  bool is_undefined() const noexcept { return is_undefined_; }
  virtual Allocator * allocator() const = 0;
  virtual Device getDeviceFromPtr(void * data) const = 0;
  virtual Storage storage(bool resizable = false) const = 0;
  virtual Storage storage(size_t size, bool resizable = false) const = 0;
  virtual Storage storageFromBlob(void * data, int64_t size, const std::function<void(void*)> & deleter=noop_deleter) const = 0;
  virtual Storage storageWithAllocator(int64_t size, Allocator* allocator) const = 0;
  virtual std::unique_ptr<Generator> generator() const = 0;
  virtual Tensor unsafeTensorFromTH(void * th_pointer, bool retain) const = 0;
  virtual Storage unsafeStorageFromTH(void * th_pointer, bool retain) const = 0;
  virtual const char * toString() const = 0;
  virtual size_t elementSizeInBytes() const = 0;
  virtual Type & toBackend(Backend b) const = 0;
  virtual Type & toScalarType(ScalarType s) const = 0;
  Type & toSparse() const {
    return this->toBackend(at::toSparse(this->backend()));
  }
  Type & toDense() const {
    return this->toBackend(at::toDense(this->backend()));
  }
  Type & cpu() const {
    return this->toBackend(at::backendToCPU(this->backend()));
  }
  Type & cuda() const {
    return this->toBackend(at::backendToCUDA(this->backend()));
  }
  // contiguous IDs for all types in the system
  // for external dispatch
  virtual TypeID ID() const = 0;

  // New-style TensorTypeId that supports open registration.
  TensorTypeId type_id() const { return type_id_; }

  // NB: This will return DeviceType::CPU for Backend::SparseCPU
  DeviceType device_type() const {
    return backendToDeviceType(backend());
  }

  virtual Tensor copy(const Tensor & src, bool non_blocking=false, optional<Device> to_device={}) const = 0;
  virtual Tensor & copy_(Tensor & self, const Tensor & src, bool non_blocking=false) const = 0;
  virtual Tensor & s_copy_(Tensor & self, const Tensor & src, bool non_blocking) const = 0;
  virtual Tensor & _s_copy_from(const Tensor & self, Tensor & dst, bool non_blocking) const = 0;

  virtual void backward(
      Tensor& self,
      c10::optional<Tensor> gradient,
      bool keep_graph,
      bool create_graph) const = 0;
  virtual void set_data(Tensor & self, Tensor new_data) const = 0;

  virtual Tensor tensorFromBlob(void * data, IntList sizes, const std::function<void(void*)> & deleter=noop_deleter) const = 0;
  virtual Tensor tensorFromBlob(void * data, IntList sizes, IntList strides, const std::function<void(void*)> & deleter=noop_deleter) const = 0;
  virtual Tensor tensorWithAllocator(IntList sizes, Allocator* allocator) const = 0;
  virtual Tensor tensorWithAllocator(IntList sizes, IntList strides, Allocator* allocator) const = 0;
  virtual Tensor scalarTensor(Scalar s) const = 0;

  bool operator==(const Type& other) const {
    return this == &other;
  }
  bool operator!=(const Type& other) const {
    return this != &other;
  }

  /// Constructs the `TensorOptions` from a type and a `device_index`.
  TensorOptions options(int16_t device_index = -1) const {
<<<<<<< HEAD
    return TensorOptions().dtype(typeMeta())
=======
    return TensorOptions().dtype(scalarType())
>>>>>>> 7ca995c8
                          .device(backendToDeviceType(backend()), device_index)
                          .layout(layout())
                          .is_variable(is_variable());
  }

  operator TensorOptions() const {
    return options();
  }

  // example
  // virtual Tensor * add(Tensor & a, Tensor & b) = 0;
  virtual int64_t storage_offset(const Tensor & self) const = 0;
  virtual Tensor & set_(Tensor & self, Storage source) const = 0;
  virtual Tensor & set_(Tensor & self, Storage source, int64_t storage_offset, IntList size, IntList stride) const = 0;
  virtual Tensor & set_(Tensor & self, const Tensor & source) const = 0;
  virtual Tensor & set_(Tensor & self) const = 0;
  virtual bool is_contiguous(const Tensor & self) const = 0;
  virtual bool is_set_to(const Tensor & self, const Tensor & tensor) const = 0;
  virtual Tensor & s_masked_fill_(Tensor & self, const Tensor & mask, Scalar value) const = 0;
  virtual Tensor & masked_fill_(Tensor & self, const Tensor & mask, Scalar value) const = 0;
  virtual Tensor & s_masked_fill_(Tensor & self, const Tensor & mask, const Tensor & value) const = 0;
  virtual Tensor & masked_fill_(Tensor & self, const Tensor & mask, const Tensor & value) const = 0;
  virtual Tensor & s_masked_scatter_(Tensor & self, const Tensor & mask, const Tensor & source) const = 0;
  virtual Tensor & masked_scatter_(Tensor & self, const Tensor & mask, const Tensor & source) const = 0;
  virtual Tensor s_masked_select(const Tensor & self, const Tensor & mask) const = 0;
  virtual Tensor masked_select(const Tensor & self, const Tensor & mask) const = 0;
  virtual Tensor nonzero(const Tensor & self) const = 0;
  virtual Tensor view(const Tensor & self, IntList size) const = 0;
  virtual Tensor index_select(const Tensor & self, int64_t dim, const Tensor & index) const = 0;
  virtual Tensor take(const Tensor & self, const Tensor & index) const = 0;
  virtual Tensor & put_(Tensor & self, const Tensor & index, const Tensor & source, bool accumulate) const = 0;
  virtual Tensor & index_add_(Tensor & self, int64_t dim, const Tensor & index, const Tensor & source) const = 0;
  virtual Tensor & index_fill_(Tensor & self, int64_t dim, const Tensor & index, Scalar value) const = 0;
  virtual Tensor & index_fill_(Tensor & self, int64_t dim, const Tensor & index, const Tensor & value) const = 0;
  virtual Tensor unfold(const Tensor & self, int64_t dimension, int64_t size, int64_t step) const = 0;
  virtual Tensor & scatter_(Tensor & self, int64_t dim, const Tensor & index, const Tensor & src) const = 0;
  virtual Tensor & scatter_(Tensor & self, int64_t dim, const Tensor & index, Scalar value) const = 0;
  virtual Tensor & scatter_add_(Tensor & self, int64_t dim, const Tensor & index, const Tensor & src) const = 0;
  virtual Tensor gather(const Tensor & self, int64_t dim, const Tensor & index) const = 0;
  virtual void* data_ptr(const Tensor & self) const = 0;
  virtual bool equal(const Tensor & self, const Tensor & other) const = 0;
  virtual Tensor __and__(const Tensor & self, Scalar other) const = 0;
  virtual Tensor s___and__(const Tensor & self, const Tensor & other) const = 0;
  virtual Tensor __and__(const Tensor & self, const Tensor & other) const = 0;
  virtual Tensor & __iand__(Tensor & self, Scalar other) const = 0;
  virtual Tensor & s___iand__(Tensor & self, const Tensor & other) const = 0;
  virtual Tensor & __iand__(Tensor & self, const Tensor & other) const = 0;
  virtual Tensor __or__(const Tensor & self, Scalar other) const = 0;
  virtual Tensor s___or__(const Tensor & self, const Tensor & other) const = 0;
  virtual Tensor __or__(const Tensor & self, const Tensor & other) const = 0;
  virtual Tensor & __ior__(Tensor & self, Scalar other) const = 0;
  virtual Tensor & s___ior__(Tensor & self, const Tensor & other) const = 0;
  virtual Tensor & __ior__(Tensor & self, const Tensor & other) const = 0;
  virtual Tensor __xor__(const Tensor & self, Scalar other) const = 0;
  virtual Tensor s___xor__(const Tensor & self, const Tensor & other) const = 0;
  virtual Tensor __xor__(const Tensor & self, const Tensor & other) const = 0;
  virtual Tensor & __ixor__(Tensor & self, Scalar other) const = 0;
  virtual Tensor & s___ixor__(Tensor & self, const Tensor & other) const = 0;
  virtual Tensor & __ixor__(Tensor & self, const Tensor & other) const = 0;
  virtual Tensor __lshift__(const Tensor & self, Scalar other) const = 0;
  virtual Tensor s___lshift__(const Tensor & self, const Tensor & other) const = 0;
  virtual Tensor __lshift__(const Tensor & self, const Tensor & other) const = 0;
  virtual Tensor & __ilshift__(Tensor & self, Scalar other) const = 0;
  virtual Tensor & s___ilshift__(Tensor & self, const Tensor & other) const = 0;
  virtual Tensor & __ilshift__(Tensor & self, const Tensor & other) const = 0;
  virtual Tensor __rshift__(const Tensor & self, Scalar other) const = 0;
  virtual Tensor s___rshift__(const Tensor & self, const Tensor & other) const = 0;
  virtual Tensor __rshift__(const Tensor & self, const Tensor & other) const = 0;
  virtual Tensor & __irshift__(Tensor & self, Scalar other) const = 0;
  virtual Tensor & s___irshift__(Tensor & self, const Tensor & other) const = 0;
  virtual Tensor & __irshift__(Tensor & self, const Tensor & other) const = 0;
  virtual Tensor lt(const Tensor & self, Scalar other) const = 0;
  virtual Tensor s_lt(const Tensor & self, const Tensor & other) const = 0;
  virtual Tensor lt(const Tensor & self, const Tensor & other) const = 0;
  virtual Tensor & lt_(Tensor & self, Scalar other) const = 0;
  virtual Tensor & s_lt_(Tensor & self, const Tensor & other) const = 0;
  virtual Tensor & lt_(Tensor & self, const Tensor & other) const = 0;
  virtual Tensor gt(const Tensor & self, Scalar other) const = 0;
  virtual Tensor s_gt(const Tensor & self, const Tensor & other) const = 0;
  virtual Tensor gt(const Tensor & self, const Tensor & other) const = 0;
  virtual Tensor & gt_(Tensor & self, Scalar other) const = 0;
  virtual Tensor & s_gt_(Tensor & self, const Tensor & other) const = 0;
  virtual Tensor & gt_(Tensor & self, const Tensor & other) const = 0;
  virtual Tensor le(const Tensor & self, Scalar other) const = 0;
  virtual Tensor s_le(const Tensor & self, const Tensor & other) const = 0;
  virtual Tensor le(const Tensor & self, const Tensor & other) const = 0;
  virtual Tensor & le_(Tensor & self, Scalar other) const = 0;
  virtual Tensor & s_le_(Tensor & self, const Tensor & other) const = 0;
  virtual Tensor & le_(Tensor & self, const Tensor & other) const = 0;
  virtual Tensor ge(const Tensor & self, Scalar other) const = 0;
  virtual Tensor s_ge(const Tensor & self, const Tensor & other) const = 0;
  virtual Tensor ge(const Tensor & self, const Tensor & other) const = 0;
  virtual Tensor & ge_(Tensor & self, Scalar other) const = 0;
  virtual Tensor & s_ge_(Tensor & self, const Tensor & other) const = 0;
  virtual Tensor & ge_(Tensor & self, const Tensor & other) const = 0;
  virtual Tensor eq(const Tensor & self, Scalar other) const = 0;
  virtual Tensor s_eq(const Tensor & self, const Tensor & other) const = 0;
  virtual Tensor eq(const Tensor & self, const Tensor & other) const = 0;
  virtual Tensor & eq_(Tensor & self, Scalar other) const = 0;
  virtual Tensor & s_eq_(Tensor & self, const Tensor & other) const = 0;
  virtual Tensor & eq_(Tensor & self, const Tensor & other) const = 0;
  virtual Tensor ne(const Tensor & self, Scalar other) const = 0;
  virtual Tensor s_ne(const Tensor & self, const Tensor & other) const = 0;
  virtual Tensor ne(const Tensor & self, const Tensor & other) const = 0;
  virtual Tensor & ne_(Tensor & self, Scalar other) const = 0;
  virtual Tensor & s_ne_(Tensor & self, const Tensor & other) const = 0;
  virtual Tensor & ne_(Tensor & self, const Tensor & other) const = 0;
  virtual Tensor s_min(const Tensor & self, const Tensor & other) const = 0;
  virtual Tensor min(const Tensor & self, const Tensor & other) const = 0;
  virtual Tensor min(const Tensor & self) const = 0;
  virtual Tensor s_max(const Tensor & self, const Tensor & other) const = 0;
  virtual Tensor max(const Tensor & self, const Tensor & other) const = 0;
  virtual Tensor max(const Tensor & self) const = 0;
  virtual Tensor median(const Tensor & self) const = 0;
  virtual std::tuple<Tensor,Tensor> sort(const Tensor & self, int64_t dim, bool descending) const = 0;
  virtual std::tuple<Tensor,Tensor> topk(const Tensor & self, int64_t k, int64_t dim, bool largest, bool sorted) const = 0;
  virtual Tensor all(const Tensor & self) const = 0;
  virtual Tensor any(const Tensor & self) const = 0;
  virtual Tensor lgamma(const Tensor & self) const = 0;
  virtual Tensor & lgamma_(Tensor & self) const = 0;
  virtual Tensor digamma(const Tensor & self) const = 0;
  virtual Tensor & digamma_(Tensor & self) const = 0;
  virtual Tensor polygamma(int64_t n, const Tensor & self) const = 0;
  virtual Tensor & polygamma_(Tensor & self, int64_t n) const = 0;
  virtual Tensor & erfinv_(Tensor & self) const = 0;
  virtual Tensor erfinv(const Tensor & self) const = 0;
  virtual Tensor & frac_(Tensor & self) const = 0;
  virtual Tensor frac(const Tensor & self) const = 0;
  virtual Tensor renorm(const Tensor & self, Scalar p, int64_t dim, Scalar maxnorm) const = 0;
  virtual Tensor & renorm_(Tensor & self, Scalar p, int64_t dim, Scalar maxnorm) const = 0;
  virtual Tensor s_dist(const Tensor & self, const Tensor & other, Scalar p) const = 0;
  virtual Tensor dist(const Tensor & self, const Tensor & other, Scalar p) const = 0;
  virtual Tensor reciprocal(const Tensor & self) const = 0;
  virtual Tensor & reciprocal_(Tensor & self) const = 0;
  virtual Tensor neg(const Tensor & self) const = 0;
  virtual Tensor & neg_(Tensor & self) const = 0;
  virtual Tensor s_atan2(const Tensor & self, const Tensor & other) const = 0;
  virtual Tensor atan2(const Tensor & self, const Tensor & other) const = 0;
  virtual Tensor & s_atan2_(Tensor & self, const Tensor & other) const = 0;
  virtual Tensor & atan2_(Tensor & self, const Tensor & other) const = 0;
  virtual Tensor s_pow(const Tensor & self, const Tensor & exponent) const = 0;
  virtual Tensor pow(const Tensor & self, const Tensor & exponent) const = 0;
  virtual Tensor pow(Scalar self, const Tensor & exponent) const = 0;
  virtual Tensor & pow_(Tensor & self, Scalar exponent) const = 0;
  virtual Tensor & s_pow_(Tensor & self, const Tensor & exponent) const = 0;
  virtual Tensor & pow_(Tensor & self, const Tensor & exponent) const = 0;
  virtual Tensor s_lerp(const Tensor & self, const Tensor & end, Scalar weight) const = 0;
  virtual Tensor lerp(const Tensor & self, const Tensor & end, Scalar weight) const = 0;
  virtual Tensor & s_lerp_(Tensor & self, const Tensor & end, Scalar weight) const = 0;
  virtual Tensor & lerp_(Tensor & self, const Tensor & end, Scalar weight) const = 0;
  virtual Tensor histc(const Tensor & self, int64_t bins, Scalar min, Scalar max) const = 0;
  virtual Tensor sign(const Tensor & self) const = 0;
  virtual Tensor & sign_(Tensor & self) const = 0;
  virtual Tensor trace(const Tensor & self) const = 0;
  virtual Tensor fmod(const Tensor & self, Scalar other) const = 0;
  virtual Tensor s_fmod(const Tensor & self, const Tensor & other) const = 0;
  virtual Tensor fmod(const Tensor & self, const Tensor & other) const = 0;
  virtual Tensor & fmod_(Tensor & self, Scalar other) const = 0;
  virtual Tensor & s_fmod_(Tensor & self, const Tensor & other) const = 0;
  virtual Tensor & fmod_(Tensor & self, const Tensor & other) const = 0;
  virtual Tensor remainder(const Tensor & self, Scalar other) const = 0;
  virtual Tensor s_remainder(const Tensor & self, const Tensor & other) const = 0;
  virtual Tensor remainder(const Tensor & self, const Tensor & other) const = 0;
  virtual Tensor & remainder_(Tensor & self, Scalar other) const = 0;
  virtual Tensor & s_remainder_(Tensor & self, const Tensor & other) const = 0;
  virtual Tensor & remainder_(Tensor & self, const Tensor & other) const = 0;
  virtual Tensor tril(const Tensor & self, int64_t diagonal) const = 0;
  virtual Tensor & tril_(Tensor & self, int64_t diagonal) const = 0;
  virtual Tensor triu(const Tensor & self, int64_t diagonal) const = 0;
  virtual Tensor & triu_(Tensor & self, int64_t diagonal) const = 0;
  virtual Tensor cross(const Tensor & self, const Tensor & other, int64_t dim) const = 0;
  virtual Tensor diag(const Tensor & self, int64_t diagonal) const = 0;
  virtual Tensor s_addbmm(const Tensor & self, const Tensor & batch1, const Tensor & batch2, Scalar beta, Scalar alpha) const = 0;
  virtual Tensor addbmm(const Tensor & self, const Tensor & batch1, const Tensor & batch2, Scalar beta, Scalar alpha) const = 0;
  virtual Tensor & addbmm_(Tensor & self, const Tensor & batch1, const Tensor & batch2, Scalar beta, Scalar alpha) const = 0;
  virtual Tensor s_addcmul(const Tensor & self, const Tensor & tensor1, const Tensor & tensor2, Scalar value) const = 0;
  virtual Tensor addcmul(const Tensor & self, const Tensor & tensor1, const Tensor & tensor2, Scalar value) const = 0;
  virtual Tensor & s_addcmul_(Tensor & self, const Tensor & tensor1, const Tensor & tensor2, Scalar value) const = 0;
  virtual Tensor & addcmul_(Tensor & self, const Tensor & tensor1, const Tensor & tensor2, Scalar value) const = 0;
  virtual Tensor s_addcdiv(const Tensor & self, const Tensor & tensor1, const Tensor & tensor2, Scalar value) const = 0;
  virtual Tensor addcdiv(const Tensor & self, const Tensor & tensor1, const Tensor & tensor2, Scalar value) const = 0;
  virtual Tensor & s_addcdiv_(Tensor & self, const Tensor & tensor1, const Tensor & tensor2, Scalar value) const = 0;
  virtual Tensor & addcdiv_(Tensor & self, const Tensor & tensor1, const Tensor & tensor2, Scalar value) const = 0;
  virtual std::tuple<Tensor,Tensor> gels(const Tensor & self, const Tensor & A) const = 0;
  virtual std::tuple<Tensor,Tensor> trtrs(const Tensor & self, const Tensor & A, bool upper, bool transpose, bool unitriangular) const = 0;
  virtual std::tuple<Tensor,Tensor> symeig(const Tensor & self, bool eigenvectors, bool upper) const = 0;
  virtual std::tuple<Tensor,Tensor> eig(const Tensor & self, bool eigenvectors) const = 0;
  virtual std::tuple<Tensor,Tensor,Tensor> svd(const Tensor & self, bool some, bool compute_uv) const = 0;
  virtual Tensor potrf(const Tensor & self, bool upper) const = 0;
  virtual Tensor potrs(const Tensor & self, const Tensor & input2, bool upper) const = 0;
  virtual Tensor potri(const Tensor & self, bool upper) const = 0;
  virtual std::tuple<Tensor,Tensor> pstrf(const Tensor & self, bool upper, Scalar tol) const = 0;
  virtual std::tuple<Tensor,Tensor> qr(const Tensor & self) const = 0;
  virtual std::tuple<Tensor,Tensor> geqrf(const Tensor & self) const = 0;
  virtual Tensor orgqr(const Tensor & self, const Tensor & input2) const = 0;
  virtual Tensor ormqr(const Tensor & self, const Tensor & input2, const Tensor & input3, bool left, bool transpose) const = 0;
  virtual std::tuple<Tensor,Tensor> btrifact(const Tensor & self, bool pivot) const = 0;
  virtual std::tuple<Tensor,Tensor,Tensor> btrifact_with_info(const Tensor & self, bool pivot) const = 0;
  virtual Tensor btrisolve(const Tensor & self, const Tensor & LU_data, const Tensor & LU_pivots) const = 0;
  virtual Tensor & random_(Tensor & self, int64_t from, int64_t to, Generator * generator) const = 0;
  virtual Tensor & random_(Tensor & self, int64_t to, Generator * generator) const = 0;
  virtual Tensor & random_(Tensor & self, Generator * generator) const = 0;
  virtual Tensor multinomial(const Tensor & self, int64_t num_samples, bool replacement, Generator * generator) const = 0;
  virtual Tensor & uniform_(Tensor & self, double from, double to, Generator * generator) const = 0;
  virtual Tensor & normal_(Tensor & self, double mean, double std, Generator * generator) const = 0;
  virtual Tensor & cauchy_(Tensor & self, double median, double sigma, Generator * generator) const = 0;
  virtual Tensor & log_normal_(Tensor & self, double mean, double std, Generator * generator) const = 0;
  virtual Tensor & exponential_(Tensor & self, double lambd, Generator * generator) const = 0;
  virtual Tensor & geometric_(Tensor & self, double p, Generator * generator) const = 0;
  virtual Tensor alias(const Tensor & self) const = 0;
  virtual Tensor abs(const Tensor & self) const = 0;
  virtual Tensor & abs_(Tensor & self) const = 0;
  virtual Tensor acos(const Tensor & self) const = 0;
  virtual Tensor & acos_(Tensor & self) const = 0;
  virtual Tensor add(const Tensor & self, const Tensor & other, Scalar alpha) const = 0;
  virtual Tensor & add_(Tensor & self, const Tensor & other, Scalar alpha) const = 0;
  virtual Tensor add(const Tensor & self, Scalar other, Scalar alpha) const = 0;
  virtual Tensor & add_(Tensor & self, Scalar other, Scalar alpha) const = 0;
  virtual Tensor addmv(const Tensor & self, const Tensor & mat, const Tensor & vec, Scalar beta, Scalar alpha) const = 0;
  virtual Tensor & addmv_(Tensor & self, const Tensor & mat, const Tensor & vec, Scalar beta, Scalar alpha) const = 0;
  virtual Tensor addr(const Tensor & self, const Tensor & vec1, const Tensor & vec2, Scalar beta, Scalar alpha) const = 0;
  virtual Tensor & addr_(Tensor & self, const Tensor & vec1, const Tensor & vec2, Scalar beta, Scalar alpha) const = 0;
  virtual Tensor all(const Tensor & self, int64_t dim, bool keepdim) const = 0;
  virtual bool allclose(const Tensor & self, const Tensor & other, double rtol, double atol, bool equal_nan) const = 0;
  virtual Tensor any(const Tensor & self, int64_t dim, bool keepdim) const = 0;
  virtual Tensor argmax(const Tensor & self, int64_t dim, bool keepdim) const = 0;
  virtual Tensor argmax(const Tensor & self) const = 0;
  virtual Tensor argmin(const Tensor & self, int64_t dim, bool keepdim) const = 0;
  virtual Tensor argmin(const Tensor & self) const = 0;
  virtual Tensor as_strided(const Tensor & self, IntList size, IntList stride) const = 0;
  virtual Tensor & as_strided_(Tensor & self, IntList size, IntList stride) const = 0;
  virtual Tensor as_strided(const Tensor & self, IntList size, IntList stride, int64_t storage_offset) const = 0;
  virtual Tensor & as_strided_(Tensor & self, IntList size, IntList stride, int64_t storage_offset) const = 0;
  virtual Tensor asin(const Tensor & self) const = 0;
  virtual Tensor & asin_(Tensor & self) const = 0;
  virtual Tensor atan(const Tensor & self) const = 0;
  virtual Tensor & atan_(Tensor & self) const = 0;
  virtual Tensor baddbmm(const Tensor & self, const Tensor & batch1, const Tensor & batch2, Scalar beta, Scalar alpha) const = 0;
  virtual Tensor & baddbmm_(Tensor & self, const Tensor & batch1, const Tensor & batch2, Scalar beta, Scalar alpha) const = 0;
  virtual Tensor bernoulli(const Tensor & self, Generator * generator) const = 0;
  virtual Tensor & bernoulli_(Tensor & self, const Tensor & p, Generator * generator) const = 0;
  virtual Tensor & bernoulli_(Tensor & self, double p, Generator * generator) const = 0;
  virtual Tensor bernoulli(const Tensor & self, double p, Generator * generator) const = 0;
  virtual Tensor bincount(const Tensor & self, const Tensor & weights, int64_t minlength) const = 0;
  virtual Tensor bmm(const Tensor & self, const Tensor & mat2) const = 0;
  virtual Tensor ceil(const Tensor & self) const = 0;
  virtual Tensor & ceil_(Tensor & self) const = 0;
  virtual std::vector<Tensor> chunk(const Tensor & self, int64_t chunks, int64_t dim) const = 0;
  virtual Tensor clamp(const Tensor & self, c10::optional<Scalar> min, c10::optional<Scalar> max) const = 0;
  virtual Tensor & clamp_(Tensor & self, c10::optional<Scalar> min, c10::optional<Scalar> max) const = 0;
  virtual Tensor clamp_max(const Tensor & self, Scalar max) const = 0;
  virtual Tensor & clamp_max_(Tensor & self, Scalar max) const = 0;
  virtual Tensor clamp_min(const Tensor & self, Scalar min) const = 0;
  virtual Tensor & clamp_min_(Tensor & self, Scalar min) const = 0;
  virtual Tensor contiguous(const Tensor & self) const = 0;
  virtual Tensor cos(const Tensor & self) const = 0;
  virtual Tensor & cos_(Tensor & self) const = 0;
  virtual Tensor cosh(const Tensor & self) const = 0;
  virtual Tensor & cosh_(Tensor & self) const = 0;
  virtual Tensor cumsum(const Tensor & self, int64_t dim, ScalarType dtype) const = 0;
  virtual Tensor cumsum(const Tensor & self, int64_t dim) const = 0;
  virtual Tensor cumprod(const Tensor & self, int64_t dim, ScalarType dtype) const = 0;
  virtual Tensor cumprod(const Tensor & self, int64_t dim) const = 0;
  virtual Tensor det(const Tensor & self) const = 0;
  virtual Tensor diagflat(const Tensor & self, int64_t offset) const = 0;
  virtual Tensor diagonal(const Tensor & self, int64_t offset, int64_t dim1, int64_t dim2) const = 0;
  virtual Tensor div(const Tensor & self, const Tensor & other) const = 0;
  virtual Tensor & div_(Tensor & self, const Tensor & other) const = 0;
  virtual Tensor div(const Tensor & self, Scalar other) const = 0;
  virtual Tensor & div_(Tensor & self, Scalar other) const = 0;
  virtual Tensor dot(const Tensor & self, const Tensor & tensor) const = 0;
  virtual Tensor & resize_(Tensor & self, IntList size) const = 0;
  virtual Tensor erf(const Tensor & self) const = 0;
  virtual Tensor & erf_(Tensor & self) const = 0;
  virtual Tensor erfc(const Tensor & self) const = 0;
  virtual Tensor & erfc_(Tensor & self) const = 0;
  virtual Tensor exp(const Tensor & self) const = 0;
  virtual Tensor & exp_(Tensor & self) const = 0;
  virtual Tensor expm1(const Tensor & self) const = 0;
  virtual Tensor & expm1_(Tensor & self) const = 0;
  virtual Tensor expand(const Tensor & self, IntList size, bool implicit) const = 0;
  virtual Tensor expand_as(const Tensor & self, const Tensor & other) const = 0;
  virtual Tensor flatten(const Tensor & self, int64_t start_dim, int64_t end_dim) const = 0;
  virtual Tensor & fill_(Tensor & self, Scalar value) const = 0;
  virtual Tensor & fill_(Tensor & self, const Tensor & value) const = 0;
  virtual Tensor floor(const Tensor & self) const = 0;
  virtual Tensor & floor_(Tensor & self) const = 0;
  virtual Tensor ger(const Tensor & self, const Tensor & vec2) const = 0;
  virtual std::tuple<Tensor,Tensor> gesv(const Tensor & self, const Tensor & A) const = 0;
  virtual Tensor fft(const Tensor & self, int64_t signal_ndim, bool normalized) const = 0;
  virtual Tensor ifft(const Tensor & self, int64_t signal_ndim, bool normalized) const = 0;
  virtual Tensor rfft(const Tensor & self, int64_t signal_ndim, bool normalized, bool onesided) const = 0;
  virtual Tensor irfft(const Tensor & self, int64_t signal_ndim, bool normalized, bool onesided, IntList signal_sizes) const = 0;
  virtual Tensor index(const Tensor & self, TensorList indices) const = 0;
  virtual Tensor & index_copy_(Tensor & self, int64_t dim, const Tensor & index, const Tensor & source) const = 0;
  virtual Tensor index_put(const Tensor & self, TensorList indices, const Tensor & values) const = 0;
  virtual Tensor & index_put_(Tensor & self, TensorList indices, const Tensor & values) const = 0;
  virtual Tensor inverse(const Tensor & self) const = 0;
  virtual Tensor isclose(const Tensor & self, const Tensor & other, double rtol, double atol, bool equal_nan) const = 0;
  virtual bool is_distributed(const Tensor & self) const = 0;
  virtual bool is_floating_point(const Tensor & self) const = 0;
  virtual bool is_complex(const Tensor & self) const = 0;
  virtual bool is_nonzero(const Tensor & self) const = 0;
  virtual bool is_same_size(const Tensor & self, const Tensor & other) const = 0;
  virtual bool is_signed(const Tensor & self) const = 0;
  virtual std::tuple<Tensor,Tensor> kthvalue(const Tensor & self, int64_t k, int64_t dim, bool keepdim) const = 0;
  virtual Tensor log(const Tensor & self) const = 0;
  virtual Tensor & log_(Tensor & self) const = 0;
  virtual Tensor log10(const Tensor & self) const = 0;
  virtual Tensor & log10_(Tensor & self) const = 0;
  virtual Tensor log1p(const Tensor & self) const = 0;
  virtual Tensor & log1p_(Tensor & self) const = 0;
  virtual Tensor log2(const Tensor & self) const = 0;
  virtual Tensor & log2_(Tensor & self) const = 0;
  virtual Tensor logdet(const Tensor & self) const = 0;
  virtual Tensor log_softmax(const Tensor & self, int64_t dim, ScalarType dtype) const = 0;
  virtual Tensor log_softmax(const Tensor & self, int64_t dim) const = 0;
  virtual Tensor logsumexp(const Tensor & self, int64_t dim, bool keepdim) const = 0;
  virtual Tensor matmul(const Tensor & self, const Tensor & other) const = 0;
  virtual Tensor matrix_power(const Tensor & self, int64_t n) const = 0;
  virtual std::tuple<Tensor,Tensor> max(const Tensor & self, int64_t dim, bool keepdim) const = 0;
  virtual Tensor max_values(const Tensor & self, int64_t dim, bool keepdim) const = 0;
  virtual Tensor mean(const Tensor & self, ScalarType dtype) const = 0;
  virtual Tensor mean(const Tensor & self) const = 0;
  virtual Tensor mean(const Tensor & self, int64_t dim, bool keepdim, ScalarType dtype) const = 0;
  virtual Tensor mean(const Tensor & self, int64_t dim, bool keepdim) const = 0;
  virtual Tensor mean(const Tensor & self, int64_t dim, ScalarType dtype) const = 0;
  virtual std::tuple<Tensor,Tensor> median(const Tensor & self, int64_t dim, bool keepdim) const = 0;
  virtual std::tuple<Tensor,Tensor> min(const Tensor & self, int64_t dim, bool keepdim) const = 0;
  virtual Tensor min_values(const Tensor & self, int64_t dim, bool keepdim) const = 0;
  virtual Tensor mm(const Tensor & self, const Tensor & mat2) const = 0;
  virtual std::tuple<Tensor,Tensor> mode(const Tensor & self, int64_t dim, bool keepdim) const = 0;
  virtual Tensor mul(const Tensor & self, const Tensor & other) const = 0;
  virtual Tensor & mul_(Tensor & self, const Tensor & other) const = 0;
  virtual Tensor mul(const Tensor & self, Scalar other) const = 0;
  virtual Tensor & mul_(Tensor & self, Scalar other) const = 0;
  virtual Tensor mv(const Tensor & self, const Tensor & vec) const = 0;
  virtual Tensor mvlgamma(const Tensor & self, int64_t p) const = 0;
  virtual Tensor & mvlgamma_(Tensor & self, int64_t p) const = 0;
  virtual Tensor narrow_copy(const Tensor & self, int64_t dim, int64_t start, int64_t length) const = 0;
  virtual Tensor narrow(const Tensor & self, int64_t dim, int64_t start, int64_t length) const = 0;
  virtual Tensor permute(const Tensor & self, IntList dims) const = 0;
  virtual Tensor pin_memory(const Tensor & self) const = 0;
  virtual Tensor pinverse(const Tensor & self, double rcond) const = 0;
  virtual Tensor repeat(const Tensor & self, IntList repeats) const = 0;
  virtual Tensor reshape(const Tensor & self, IntList shape) const = 0;
  virtual Tensor reshape_as(const Tensor & self, const Tensor & other) const = 0;
  virtual Tensor round(const Tensor & self) const = 0;
  virtual Tensor & round_(Tensor & self) const = 0;
  virtual Tensor relu(const Tensor & self) const = 0;
  virtual Tensor & relu_(Tensor & self) const = 0;
  virtual Tensor prelu(const Tensor & self, const Tensor & weight) const = 0;
  virtual std::tuple<Tensor,Tensor> prelu_backward(const Tensor & grad_output, const Tensor & self, const Tensor & weight) const = 0;
  virtual Tensor hardshrink(const Tensor & self, Scalar lambd) const = 0;
  virtual Tensor hardshrink_backward(const Tensor & grad_out, const Tensor & self, Scalar lambd) const = 0;
  virtual Tensor rsqrt(const Tensor & self) const = 0;
  virtual Tensor & rsqrt_(Tensor & self) const = 0;
  virtual Tensor select(const Tensor & self, int64_t dim, int64_t index) const = 0;
  virtual Tensor sigmoid(const Tensor & self) const = 0;
  virtual Tensor & sigmoid_(Tensor & self) const = 0;
  virtual Tensor sin(const Tensor & self) const = 0;
  virtual Tensor & sin_(Tensor & self) const = 0;
  virtual Tensor sinh(const Tensor & self) const = 0;
  virtual Tensor & sinh_(Tensor & self) const = 0;
  virtual Tensor detach(const Tensor & self) const = 0;
  virtual Tensor & detach_(Tensor & self) const = 0;
  virtual int64_t size(const Tensor & self, int64_t dim) const = 0;
  virtual Tensor slice(const Tensor & self, int64_t dim, int64_t start, int64_t end, int64_t step) const = 0;
  virtual std::tuple<Tensor,Tensor> slogdet(const Tensor & self) const = 0;
  virtual Tensor smm(const Tensor & self, const Tensor & mat2) const = 0;
  virtual Tensor softmax(const Tensor & self, int64_t dim, ScalarType dtype) const = 0;
  virtual Tensor softmax(const Tensor & self, int64_t dim) const = 0;
  virtual std::vector<Tensor> split(const Tensor & self, int64_t split_size, int64_t dim) const = 0;
  virtual std::vector<Tensor> split_with_sizes(const Tensor & self, IntList split_sizes, int64_t dim) const = 0;
  virtual Tensor squeeze(const Tensor & self) const = 0;
  virtual Tensor squeeze(const Tensor & self, int64_t dim) const = 0;
  virtual Tensor & squeeze_(Tensor & self) const = 0;
  virtual Tensor & squeeze_(Tensor & self, int64_t dim) const = 0;
  virtual Tensor sspaddmm(const Tensor & self, const Tensor & mat1, const Tensor & mat2, Scalar beta, Scalar alpha) const = 0;
  virtual Tensor stft(const Tensor & self, int64_t n_fft, int64_t hop_length, int64_t win_length, const Tensor & window, bool normalized, bool onesided) const = 0;
  virtual int64_t stride(const Tensor & self, int64_t dim) const = 0;
  virtual Tensor sum(const Tensor & self, ScalarType dtype) const = 0;
  virtual Tensor sum(const Tensor & self) const = 0;
  virtual Tensor sum(const Tensor & self, IntList dim, bool keepdim, ScalarType dtype) const = 0;
  virtual Tensor sum(const Tensor & self, IntList dim, bool keepdim) const = 0;
  virtual Tensor sum(const Tensor & self, IntList dim, ScalarType dtype) const = 0;
  virtual Tensor sqrt(const Tensor & self) const = 0;
  virtual Tensor & sqrt_(Tensor & self) const = 0;
  virtual Tensor std(const Tensor & self, bool unbiased) const = 0;
  virtual Tensor std(const Tensor & self, int64_t dim, bool unbiased, bool keepdim) const = 0;
  virtual Tensor prod(const Tensor & self, ScalarType dtype) const = 0;
  virtual Tensor prod(const Tensor & self) const = 0;
  virtual Tensor prod(const Tensor & self, int64_t dim, bool keepdim, ScalarType dtype) const = 0;
  virtual Tensor prod(const Tensor & self, int64_t dim, bool keepdim) const = 0;
  virtual Tensor prod(const Tensor & self, int64_t dim, ScalarType dtype) const = 0;
  virtual Tensor t(const Tensor & self) const = 0;
  virtual Tensor & t_(Tensor & self) const = 0;
  virtual Tensor tan(const Tensor & self) const = 0;
  virtual Tensor & tan_(Tensor & self) const = 0;
  virtual Tensor tanh(const Tensor & self) const = 0;
  virtual Tensor & tanh_(Tensor & self) const = 0;
  virtual Tensor transpose(const Tensor & self, int64_t dim0, int64_t dim1) const = 0;
  virtual Tensor & transpose_(Tensor & self, int64_t dim0, int64_t dim1) const = 0;
  virtual Tensor flip(const Tensor & self, IntList dims) const = 0;
  virtual Tensor rot90(const Tensor & self, int64_t k, IntList dims) const = 0;
  virtual Tensor trunc(const Tensor & self) const = 0;
  virtual Tensor & trunc_(Tensor & self) const = 0;
  virtual Tensor type_as(const Tensor & self, const Tensor & other) const = 0;
  virtual Tensor unsqueeze(const Tensor & self, int64_t dim) const = 0;
  virtual Tensor & unsqueeze_(Tensor & self, int64_t dim) const = 0;
  virtual Tensor var(const Tensor & self, bool unbiased) const = 0;
  virtual Tensor var(const Tensor & self, int64_t dim, bool unbiased, bool keepdim) const = 0;
  virtual Tensor view_as(const Tensor & self, const Tensor & other) const = 0;
  virtual Tensor where(const Tensor & condition, const Tensor & self, const Tensor & other) const = 0;
  virtual Tensor norm(const Tensor & self, Scalar p) const = 0;
  virtual Tensor norm(const Tensor & self, Scalar p, int64_t dim, bool keepdim) const = 0;
  virtual Tensor clone(const Tensor & self) const = 0;
  virtual Tensor & resize_as_(Tensor & self, const Tensor & the_template) const = 0;
  virtual Tensor pow(const Tensor & self, Scalar exponent) const = 0;
  virtual Tensor & zero_(Tensor & self) const = 0;
  virtual Tensor sub(const Tensor & self, const Tensor & other, Scalar alpha) const = 0;
  virtual Tensor & sub_(Tensor & self, const Tensor & other, Scalar alpha) const = 0;
  virtual Tensor sub(const Tensor & self, Scalar other, Scalar alpha) const = 0;
  virtual Tensor & sub_(Tensor & self, Scalar other, Scalar alpha) const = 0;
  virtual Tensor addmm(const Tensor & self, const Tensor & mat1, const Tensor & mat2, Scalar beta, Scalar alpha) const = 0;
  virtual Tensor & addmm_(Tensor & self, const Tensor & mat1, const Tensor & mat2, Scalar beta, Scalar alpha) const = 0;
  virtual Tensor & sparse_resize_(Tensor & self, IntList size, int64_t sparse_dim, int64_t dense_dim) const = 0;
  virtual Tensor & sparse_resize_and_clear_(Tensor & self, IntList size, int64_t sparse_dim, int64_t dense_dim) const = 0;
  virtual Tensor sparse_mask(const Tensor & self, SparseTensorRef mask) const = 0;
  virtual Tensor to_dense(const Tensor & self) const = 0;
  virtual int64_t sparse_dim(const Tensor & self) const = 0;
  virtual int64_t _dimI(const Tensor & self) const = 0;
  virtual int64_t dense_dim(const Tensor & self) const = 0;
  virtual int64_t _dimV(const Tensor & self) const = 0;
  virtual int64_t _nnz(const Tensor & self) const = 0;
  virtual Tensor coalesce(const Tensor & self) const = 0;
  virtual bool is_coalesced(const Tensor & self) const = 0;
  virtual Tensor _indices(const Tensor & self) const = 0;
  virtual Tensor _values(const Tensor & self) const = 0;
  virtual Tensor & _coalesced_(Tensor & self, bool coalesced) const = 0;
  virtual Tensor indices(const Tensor & self) const = 0;
  virtual Tensor values(const Tensor & self) const = 0;
  virtual int64_t numel(const Tensor & self) const = 0;
  virtual std::vector<Tensor> unbind(const Tensor & self, int64_t dim) const = 0;
  virtual Tensor to(const Tensor & self, Device device, ScalarType dtype, bool non_blocking, bool copy) const = 0;
  virtual Tensor to(const Tensor & self, ScalarType dtype, bool non_blocking, bool copy) const = 0;
  virtual Tensor to(const Tensor & self, Device device, bool non_blocking, bool copy) const = 0;
  virtual Tensor to(const Tensor & self, const Tensor & other, bool non_blocking, bool copy) const = 0;
  virtual Scalar _local_scalar(const Tensor & self) const = 0;
protected:
  TensorTypeId type_id_;
  bool is_variable_;
  bool is_undefined_;
};

} // namespace at

#include "ATen/core/Tensor.h"<|MERGE_RESOLUTION|>--- conflicted
+++ resolved
@@ -156,11 +156,7 @@
 
   /// Constructs the `TensorOptions` from a type and a `device_index`.
   TensorOptions options(int16_t device_index = -1) const {
-<<<<<<< HEAD
     return TensorOptions().dtype(typeMeta())
-=======
-    return TensorOptions().dtype(scalarType())
->>>>>>> 7ca995c8
                           .device(backendToDeviceType(backend()), device_index)
                           .layout(layout())
                           .is_variable(is_variable());
