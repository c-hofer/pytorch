#pragma once

#include <atomic>
#include <cassert>
#include <cstdlib>
#include <iostream>
#include <memory>
#include <mutex>
#include <type_traits>
#include <unordered_map>
#include <unordered_set>
#include <vector>
#include <complex>
#ifdef __GXX_RTTI
#include <typeinfo>
#endif

#include <exception>

#include "caffe2/core/macros.h"
#include "ATen/core/Backtrace.h"
#include "ATen/core/C++17.h"
#include "ATen/core/Error.h"
#include "ATen/core/Half.h"
#include "ATen/core/IdWrapper.h"
#include "ATen/core/Macros.h"

/*
 * TypeIdentifier is a small type containing an id.
 * Types must be registered using CAFFE_KNOWN_TYPE() for them to have a type id.
 * If a type is registered, you can also create an object containing meta data
 * like constructor, destructor, stringified name, ... about the type by calling
 * TypeMeta::Make<T>. This returns a TypeMeta() object, which is basically just
 * a pointer to the type information, so it's cheap to pass around.
 */

// TODO: This file is still in the caffe2 namespace, despite living
// in the ATen directory.  This is because the macro
// CAFFE_KNOWN_TYPE defines a template specialization, which relies
// on the namespace of TypeMeta matching the namespace where the macro is
// called.  This requires us to fix all of the call-sites, which I want to do
// later.  So the namespace is not fixed at the moment.

// Make at::Half a fundamental type.
namespace std {
template<>
struct is_fundamental<at::Half> : std::true_type {
};
}  // namespace std

namespace caffe2 {

/**
 * A type id is a unique id for a given C++ type.
 * You need to register your types using CAFFE_KNOWN_TYPE(MyType) to be able to
 * use TypeIdentifier with custom types. This is for example used to store the
 * dtype of tensors.
 */
class CAFFE2_API TypeIdentifier final
    : public at::IdWrapper<TypeIdentifier, uint16_t> {
 public:
  static TypeIdentifier createTypeId();

  friend std::ostream& operator<<(
      std::ostream& stream,
      TypeIdentifier typeId);
  friend bool operator<(TypeIdentifier lhs, TypeIdentifier rhs);

  // 0 is uint8_t (due to ScalarType BC constraint)
  static constexpr TypeIdentifier uninitialized() {
    return TypeIdentifier(11);
  }

  /**
   * Returns the unique id for the given type T. The id is unique for the type T
   * in the sense that for any two different types, their ids are different; for
   * the same type T, the id remains the same over different calls of the
   * function. However, this is not guaranteed over different runs, as the id
   * is generated during run-time. Do NOT serialize the id for storage.
   */
  template <typename T>
  CAFFE2_API static TypeIdentifier Get();

 private:
  constexpr explicit TypeIdentifier(uint16_t id) : IdWrapper(id) {}
  friend class TypeMeta;
};

// Allow usage in std::map / std::set
// TODO Disallow this and rather use std::unordered_map/set everywhere
inline bool operator<(TypeIdentifier lhs, TypeIdentifier rhs) {
  return lhs.underlyingId() < rhs.underlyingId();
}

inline std::ostream& operator<<(
    std::ostream& stream,
    caffe2::TypeIdentifier typeId) {
  return stream << typeId.underlyingId();
}

} // namespace caffe2

namespace at {
using DataType = caffe2::TypeIdentifier;
}

AT_DEFINE_HASH_FOR_IDWRAPPER(caffe2::TypeIdentifier)

namespace caffe2 {

namespace detail {

// This struct holds the actual type information. There will be
// one allocated per type. TypeMeta objects will then point to the struct
// instance for the type they're configured for.
struct TypeMetaData final {
  using PlacementNew = void(void*, size_t);
  using TypedCopy = void(const void*, void*, size_t);
  using TypedDestructor = void(void*, size_t);

  TypeMetaData() = delete;
  constexpr TypeMetaData(
    size_t itemsize,
    PlacementNew* ctor,
    TypedCopy* copy,
    TypedDestructor* dtor,
    TypeIdentifier id,
    const char* name) noexcept
  : itemsize_(itemsize), ctor_(ctor), copy_(copy), dtor_(dtor), id_(id), name_(name) {}

  size_t itemsize_;
  PlacementNew* ctor_;
  TypedCopy* copy_;
  TypedDestructor* dtor_;
  TypeIdentifier id_;
  const char* name_;
};

// Mechanism for throwing errors which can't be prevented at compile time
// due to type erasure. E.g. somebody calling TypeMeta::copy() for
// non-copyable type. Right now just throws exception but is implemented
// in .cpp to manage dependencies
CAFFE2_API void _ThrowRuntimeTypeLogicError(const std::string& msg);

/**
 * Placement new function for the type.
 */
template <typename T>
inline void _Ctor(void* ptr, size_t n) {
  T* typed_ptr = static_cast<T*>(ptr);
  for (size_t i = 0; i < n; ++i) {
    new (typed_ptr + i) T;
  }
}

template <typename T>
inline void _CtorNotDefault(void* /*ptr*/, size_t /*n*/) {
  _ThrowRuntimeTypeLogicError(
      "Type " + std::string(at::demangle_type<T>()) +
      " is not default-constructible.");
}

template<
    typename T,
    c10::guts::enable_if_t<
        std::is_fundamental<T>::value || std::is_pointer<T>::value>* = nullptr>
inline constexpr TypeMetaData::PlacementNew* _PickCtor() {
  return nullptr;
}

template <
    typename T,
    c10::guts::enable_if_t<
        !(std::is_fundamental<T>::value || std::is_pointer<T>::value) &&
        std::is_default_constructible<T>::value
    >* = nullptr>
inline constexpr TypeMetaData::PlacementNew* _PickCtor() {
  return &_Ctor<T>;
}

template <
    typename T,
    c10::guts::enable_if_t<
        !(std::is_fundamental<T>::value || std::is_pointer<T>::value) &&
        !std::is_default_constructible<T>::value
    >* = nullptr>
inline constexpr TypeMetaData::PlacementNew* _PickCtor() {
  return &_CtorNotDefault<T>;
}

/**
 * Typed copy function for classes.
 */
template <typename T>
inline void _Copy(const void* src, void* dst, size_t n) {
  const T* typed_src = static_cast<const T*>(src);
  T* typed_dst = static_cast<T*>(dst);
  for (size_t i = 0; i < n; ++i) {
    typed_dst[i] = typed_src[i];
  }
}

/**
 * A placeholder function for types that do not allow assignment.
 */
template <typename T>
inline void _CopyNotAllowed(const void* /*src*/, void* /*dst*/, size_t /*n*/) {
  _ThrowRuntimeTypeLogicError(
      "Type " + std::string(at::demangle_type<T>()) +
      " does not allow assignment.");
}

template<
    typename T,
    c10::guts::enable_if_t<std::is_fundamental<T>::value || std::is_pointer<T>::value>* = nullptr
    >
inline constexpr TypeMetaData::TypedCopy* _PickCopy() {
  return nullptr;
}

template <
    typename T,
    c10::guts::enable_if_t<
        !(std::is_fundamental<T>::value || std::is_pointer<T>::value) &&
        std::is_copy_assignable<T>::value
    >* = nullptr>
inline constexpr TypeMetaData::TypedCopy* _PickCopy() {
  return &_Copy<T>;
}

template <
    typename T,
    c10::guts::enable_if_t<
        !(std::is_fundamental<T>::value || std::is_pointer<T>::value) &&
        !std::is_copy_assignable<T>::value
    >* = nullptr>
inline constexpr TypeMetaData::TypedCopy* _PickCopy() {
  return &_CopyNotAllowed<T>;
}

/**
 * Destructor for non-fundamental types.
 */
template <typename T>
inline void _Dtor(void* ptr, size_t n) {
  T* typed_ptr = static_cast<T*>(ptr);
  for (size_t i = 0; i < n; ++i) {
    typed_ptr[i].~T();
  }
}

template<
    typename T,
    c10::guts::enable_if_t<std::is_fundamental<T>::value || std::is_pointer<T>::value>* = nullptr
    >
inline constexpr TypeMetaData::TypedDestructor* _PickDtor() {
  return nullptr;
}

template<
    typename T,
    c10::guts::enable_if_t<!(std::is_fundamental<T>::value || std::is_pointer<T>::value)>* = nullptr
    >
inline constexpr TypeMetaData::TypedDestructor* _PickDtor() {
  return &_Dtor<T>;
}

template <class T>
const char* __TypeName() noexcept;

template <class T>
const char* _TypeName() noexcept {
<<<<<<< HEAD
#ifdef __GXX_RTTI
  static const std::string name = at::demangle(typeid(T).name());
  return name.c_str();
#else
  static const char* literal_name = __TypeName<T>();
=======
  static const char* literal_name = __TypeName<T>();
#ifdef __GXX_RTTI
  std::ignore = literal_name; // suppress unused warning
  static const std::string name = at::demangle(typeid(T).name());
  return name.c_str();
#else
>>>>>>> 1a0d82e4
  return literal_name;
#endif
}

template<class T>
inline TypeMetaData _makeTypeMetaDataInstance() {
  return {
    sizeof(T),
    _PickCtor<T>(),
    _PickCopy<T>(),
    _PickDtor<T>(),
    TypeIdentifier::Get<T>(),
    _TypeName<T>()
  };
}

class _Uninitialized final {};

} // namespace detail

/**
 * TypeMeta is a thin class that allows us to store the type of a container such
 * as a blob, or the data type of a tensor, with a unique run-time id. It also
 * stores some additional data such as the item size and the name of the type
 * for run-time inspection.
 */
class CAFFE2_API TypeMeta {
 public:
  using PlacementNew = detail::TypeMetaData::PlacementNew;
  using TypedCopy = detail::TypeMetaData::TypedCopy;
  using TypedDestructor = detail::TypeMetaData::TypedDestructor;

  /** Create a dummy TypeMeta object. To create a TypeMeta object for a specific
   * type, use TypeMeta::Make<T>().
   */
  TypeMeta() noexcept;

  /**
   * Copy constructor.
   */
  constexpr TypeMeta(const TypeMeta& src) noexcept = default;

  /**
   * Assignment operator.
   */
  AT_CPP14_CONSTEXPR TypeMeta& operator=(const TypeMeta& src) noexcept =
      default;

  constexpr TypeMeta(TypeMeta&& rhs) noexcept = default;

 private:
  // TypeMeta can only be created by Make, making sure that we do not
  // create incorrectly mixed up TypeMeta objects.
  constexpr TypeMeta(const detail::TypeMetaData* data) noexcept : data_(data) {}

 public:
  /**
   * Returns the type id.
   */
  constexpr TypeIdentifier id() const noexcept {
    return data_->id_;
  }
  /**
   * Returns the size of the item.
   */
  constexpr size_t itemsize() const noexcept {
    return data_->itemsize_;
  }
  /**
   * Returns the placement new function pointer for individual items.
   */
  constexpr PlacementNew* ctor() const noexcept {
    return data_->ctor_;
  }
  /**
   * Returns the typed copy function pointer for individual iterms.
   */
  constexpr TypedCopy* copy() const noexcept {
    return data_->copy_;
  }
  /**
   * Returns the destructor function pointer for individual items.
   */
  constexpr TypedDestructor* dtor() const noexcept {
    return data_->dtor_;
  }
  /**
   * Returns a printable name for the type.
   */
  constexpr const char* name() const noexcept {
    return data_->name_;
  }

  friend bool operator==(const TypeMeta& lhs, const TypeMeta& rhs) noexcept;

  template <typename T>
  constexpr bool Match() const noexcept {
    return (*this == Make<T>());
  }

  // Below are static functions that can be called by passing a specific type.

  template <class T>
  static TypeIdentifier Id() noexcept {
    return TypeIdentifier::Get<T>();
  }

  template <class T>
  static const char* TypeName() noexcept {
    return Make<T>().name();
  }

  template <class T>
  static constexpr size_t ItemSize() noexcept {
    return sizeof(T);
  }

  /**
   * Returns a TypeMeta object that corresponds to the typename T.
   */
  template <typename T>
  static TypeMeta Make() {
    // The instance pointed to is declared here, but defined in a .cpp file.
    // We need to silence the compiler warning about using an undefined
    // variable template. '-Wpragmas' and '-Wunknown-warning-option' has to be
    // disabled for compilers that don't know '-Wundefined-var-template' and
    // would error at our attempt to disable it.
#pragma GCC diagnostic push
#pragma GCC diagnostic ignored "-Wpragmas"
#pragma GCC diagnostic ignored "-Wunknown-warning-option"
#pragma GCC diagnostic ignored "-Wundefined-var-template"
    return TypeMeta(_typeMetaDataInstance<T>());
#pragma GCC diagnostic pop
  }

 private:
  const detail::TypeMetaData* data_;

  template<class T>
  CAFFE2_API static const detail::TypeMetaData* _typeMetaDataInstance() noexcept;
};

template<>
C10_EXPORT const detail::TypeMetaData* TypeMeta::_typeMetaDataInstance<detail::_Uninitialized>() noexcept;

inline TypeMeta::TypeMeta() noexcept : data_(_typeMetaDataInstance<detail::_Uninitialized>()) {}

inline bool operator==(const TypeMeta& lhs, const TypeMeta& rhs) noexcept {
  return (lhs.data_ == rhs.data_);
}
inline bool operator!=(const TypeMeta& lhs, const TypeMeta& rhs) noexcept {
  return !operator==(lhs, rhs);
}

/**
 * Register unique id for a type so it can be used in TypeMeta context, e.g. be
 * used as a type for Blob or for Tensor elements.
 *
 * CAFFE_KNOWN_TYPE does explicit instantiation of TypeIdentifier::Get<T>
 * template function and thus needs to be put in a single translation unit (.cpp
 * file) for a given type T. Other translation units that use type T as a type
 * of the caffe2::Blob or element type of caffe2::Tensor need to depend on the
 * translation unit that contains CAFFE_KNOWN_TYPE declaration via regular
 * linkage dependencies.
 *
 * NOTE: the macro needs to be invoked in ::caffe2 namespace
 */
// Implementation note: in MSVC, we will need to prepend the CAFFE2_API
// keyword in order to get things compiled properly. in Linux, gcc seems to
// create attribute ignored error for explicit template instantiations, see
//   http://www.open-std.org/jtc1/sc22/wg21/docs/papers/2017/p0537r0.html
//   https://gcc.gnu.org/bugzilla/show_bug.cgi?id=51930
// and as a result, we define these two macros slightly differently.
#if defined(_MSC_VER) || defined(__clang__)
#define _CAFFE_KNOWN_TYPE_DEFINE_TYPEMETADATA_INSTANCE(T, Counter)        \
  namespace detail {                                                      \
  const TypeMetaData MACRO_CONCAT(_typeMetaDataInstance_, Counter) =      \
      _makeTypeMetaDataInstance<T>();                                     \
  }                                                                       \
  template<>                                                              \
  C10_EXPORT const detail::TypeMetaData* TypeMeta::_typeMetaDataInstance<T>() noexcept {    \
    return &MACRO_CONCAT(detail::_typeMetaDataInstance_, Counter);        \
  }
#define CAFFE_KNOWN_TYPE(T)                                               \
  template <>                                                             \
  C10_EXPORT TypeIdentifier TypeIdentifier::Get<T>() {                    \
    static const TypeIdentifier type_id = TypeIdentifier::createTypeId(); \
    return type_id;                                                       \
  }                                                                       \
  namespace detail {                                                      \
  template <>                                                             \
  C10_EXPORT const char* __TypeName<T>() noexcept {                       \
    return #T;                                                            \
  }                                                                       \
  }                                                                       \
  _CAFFE_KNOWN_TYPE_DEFINE_TYPEMETADATA_INSTANCE(T, __COUNTER__)
#else // defined(_MSC_VER) || defined(__clang__)
#define _CAFFE_KNOWN_TYPE_DEFINE_TYPEMETADATA_INSTANCE(T, Counter)        \
  namespace detail {                                                      \
  const TypeMetaData MACRO_CONCAT(_typeMetaDataInstance_, Counter) =      \
      _makeTypeMetaDataInstance<T>();                                     \
  }                                                                       \
  template<>                                                              \
  const detail::TypeMetaData* TypeMeta::_typeMetaDataInstance<T>() noexcept {     \
    return &MACRO_CONCAT(detail::_typeMetaDataInstance_, Counter);        \
  }
#define CAFFE_KNOWN_TYPE(T)                                               \
  template <>                                                             \
  TypeIdentifier TypeIdentifier::Get<T>() {                               \
    static const TypeIdentifier type_id = TypeIdentifier::createTypeId(); \
    return type_id;                                                       \
  }                                                                       \
  namespace detail {                                                      \
  template <>                                                             \
  const char* __TypeName<T>() noexcept {                                  \
    return #T;                                                            \
  }                                                                       \
  }                                                                       \
  _CAFFE_KNOWN_TYPE_DEFINE_TYPEMETADATA_INSTANCE(T, __COUNTER__)
#endif // defined(_MSC_VER) || defined(__clang__)

/**
 * CAFFE_DECLARE_PREALLOCATED_KNOWN_TYPE is used
 * to preallocate ids for types that are queried very often so that they
 * can be resolved at compile time. Please use CAFFE_KNOWN_TYPE() instead
 * for your own types to allocate dynamic ids for them.
 */
#ifdef _MSC_VER
#define CAFFE_DECLARE_PREALLOCATED_KNOWN_TYPE(PreallocatedId, T)              \
  template <>                                                                 \
  inline C10_EXPORT TypeIdentifier TypeIdentifier::Get<T>() {                 \
    return TypeIdentifier(PreallocatedId);                                    \
  }                                                                           \
  namespace detail {                                                          \
  template <>                                                                 \
  inline C10_EXPORT const char* __TypeName<T>() noexcept {                    \
    return #T;                                                                \
  }                                                                           \
  }
#define CAFFE_DEFINE_PREALLOCATED_KNOWN_TYPE(Id, T)                           \
  namespace detail {                                                          \
  const TypeMetaData                                                          \
    MACRO_CONCAT(_typeMetaDataInstance_preallocated_, Id)                     \
      = _makeTypeMetaDataInstance<T>();                                       \
  }                                                                           \
  template<>                                                                  \
  C10_EXPORT const detail::TypeMetaData* TypeMeta::_typeMetaDataInstance<T>() noexcept { \
    return &MACRO_CONCAT(detail::_typeMetaDataInstance_preallocated_, Id);    \
  }
#else // _MSC_VER
#define _CAFFE_KNOWN_TYPE_DEFINE_PREALLOCATED_TYPEMETADATA_INSTANCE(Id, T)    \
  namespace detail {                                                          \
  C10_EXPORT extern const TypeMetaData                                        \
      MACRO_CONCAT(_typeMetaDataInstance_preallocated_, Id);                  \
  }                                                                           \
  template<>                                                                  \
  inline const detail::TypeMetaData* TypeMeta::_typeMetaDataInstance<T>() noexcept {  \
    return &MACRO_CONCAT(detail::_typeMetaDataInstance_preallocated_, Id);    \
  }
#define CAFFE_DECLARE_PREALLOCATED_KNOWN_TYPE(PreallocatedId, T)              \
  template <>                                                                 \
  inline C10_EXPORT TypeIdentifier TypeIdentifier::Get<T>() {                 \
    return TypeIdentifier(PreallocatedId);                                    \
  }                                                                           \
  namespace detail {                                                          \
  template <>                                                                 \
  inline C10_EXPORT const char* __TypeName<T>() noexcept {                    \
    return #T;                                                                \
  }                                                                           \
  }                                                                           \
  _CAFFE_KNOWN_TYPE_DEFINE_PREALLOCATED_TYPEMETADATA_INSTANCE(PreallocatedId, T)
#define CAFFE_DEFINE_PREALLOCATED_KNOWN_TYPE(Id, T)                           \
  namespace detail {                                                          \
  const TypeMetaData MACRO_CONCAT(_typeMetaDataInstance_preallocated_, Id)    \
      = _makeTypeMetaDataInstance<T>();                                       \
  }
#endif

// Note: we have preallocated the numbers so they line up exactly
// with at::ScalarType's numbering.  All other numbers do not matter.

struct _CaffeHighestPreallocatedTypeId final {};
// TODO static_assert number of declare/define align
CAFFE_DECLARE_PREALLOCATED_KNOWN_TYPE(0, uint8_t)
CAFFE_DECLARE_PREALLOCATED_KNOWN_TYPE(1, int8_t)
CAFFE_DECLARE_PREALLOCATED_KNOWN_TYPE(2, int16_t)
CAFFE_DECLARE_PREALLOCATED_KNOWN_TYPE(3, int)
CAFFE_DECLARE_PREALLOCATED_KNOWN_TYPE(4, int64_t)
CAFFE_DECLARE_PREALLOCATED_KNOWN_TYPE(5, at::Half)
CAFFE_DECLARE_PREALLOCATED_KNOWN_TYPE(6, float)
CAFFE_DECLARE_PREALLOCATED_KNOWN_TYPE(7, double)
CAFFE_DECLARE_PREALLOCATED_KNOWN_TYPE(8, at::ComplexHalf)
CAFFE_DECLARE_PREALLOCATED_KNOWN_TYPE(9, std::complex<float>)
CAFFE_DECLARE_PREALLOCATED_KNOWN_TYPE(10, std::complex<double>)
// 11 = undefined type id
// 12 = Tensor (defined in tensor.h)
CAFFE_DECLARE_PREALLOCATED_KNOWN_TYPE(13, std::string)
CAFFE_DECLARE_PREALLOCATED_KNOWN_TYPE(14, bool)
CAFFE_DECLARE_PREALLOCATED_KNOWN_TYPE(15, uint16_t)
CAFFE_DECLARE_PREALLOCATED_KNOWN_TYPE(16, char)
CAFFE_DECLARE_PREALLOCATED_KNOWN_TYPE(17, std::unique_ptr<std::mutex>)
CAFFE_DECLARE_PREALLOCATED_KNOWN_TYPE(18, std::unique_ptr<std::atomic<bool>>)
CAFFE_DECLARE_PREALLOCATED_KNOWN_TYPE(19, std::vector<int32_t>)
CAFFE_DECLARE_PREALLOCATED_KNOWN_TYPE(20, std::vector<int64_t>)
CAFFE_DECLARE_PREALLOCATED_KNOWN_TYPE(21, std::vector<unsigned long>)
CAFFE_DECLARE_PREALLOCATED_KNOWN_TYPE(22, bool*)
CAFFE_DECLARE_PREALLOCATED_KNOWN_TYPE(23, char*)
CAFFE_DECLARE_PREALLOCATED_KNOWN_TYPE(24, int*)

// For some of the compilers, long is definied separately from int32_t and
// int64_t. As a result we will need to actually define them separately.
// It is recommended that one does NOT use long - use int32_t and int64_t
// explicitly. Explicit long type annotation may go away in the future.
#if defined(_MSC_VER) || defined(__APPLE__) || \
    (defined(__ANDROID__) && !defined(__LP64__))
CAFFE_DECLARE_PREALLOCATED_KNOWN_TYPE(25, long)
CAFFE_DECLARE_PREALLOCATED_KNOWN_TYPE(26, std::vector<long>)
#endif

CAFFE_DECLARE_PREALLOCATED_KNOWN_TYPE(27, _CaffeHighestPreallocatedTypeId)
} // namespace caffe2<|MERGE_RESOLUTION|>--- conflicted
+++ resolved
@@ -270,20 +270,12 @@
 
 template <class T>
 const char* _TypeName() noexcept {
-<<<<<<< HEAD
 #ifdef __GXX_RTTI
+  std::ignore = __TypeName<T>(); // don't complain about unused __TypeName<T>() function
   static const std::string name = at::demangle(typeid(T).name());
   return name.c_str();
 #else
   static const char* literal_name = __TypeName<T>();
-=======
-  static const char* literal_name = __TypeName<T>();
-#ifdef __GXX_RTTI
-  std::ignore = literal_name; // suppress unused warning
-  static const std::string name = at::demangle(typeid(T).name());
-  return name.c_str();
-#else
->>>>>>> 1a0d82e4
   return literal_name;
 #endif
 }
