--- conflicted
+++ resolved
@@ -21,11 +21,7 @@
  * properly when the blob is deallocated or re-allocated with a new type. A blob
  * could contain anything, although the most common case is to contain a Tensor.
  */
-<<<<<<< HEAD
-class AT_CORE_API Blob final : public c10::intrusive_ptr_target {
-=======
-class CAFFE2_API Blob final {
->>>>>>> 45265ac1
+class CAFFE2_API Blob final : public c10::intrusive_ptr_target {
  public:
   using DestroyCall = void(void*);
 
