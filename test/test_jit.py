--- conflicted
+++ resolved
@@ -9441,24 +9441,15 @@
 
     # aten op has additional cudnn argument
     'test_nn_group_norm',
-<<<<<<< HEAD
-    'test_nn_max_unpool2d',
-=======
-    'test_nn_unfold',
->>>>>>> 37627a18
 
     # flakey test - TODO fix
     'test_nn_ctc_loss',
 
     # unknown builtin op
     'test_nn_interpolate',
-<<<<<<< HEAD
-=======
-    'test_nn_fold',
 }
 
 EXCLUDE_PYTHON_PRINT = {
->>>>>>> 37627a18
     'test_nn_max_unpool1d',
     'test_nn_max_unpool2d',
     'test_nn_max_unpool3d',
